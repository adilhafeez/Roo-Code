--- conflicted
+++ resolved
@@ -15,13 +15,10 @@
 import { getUnboundModels } from "./unbound"
 import { getLiteLLMModels } from "./litellm"
 import { GetModelsOptions } from "../../../shared/api"
-<<<<<<< HEAD
 import { getArchGwModels } from "./archgw"
-=======
 import { getOllamaModels } from "./ollama"
 import { getLMStudioModels } from "./lmstudio"
 
->>>>>>> 83c19ce2
 const memoryCache = new NodeCache({ stdTTL: 5 * 60, checkperiod: 5 * 60 })
 
 async function writeModels(router: RouterName, data: ModelRecord) {
@@ -78,17 +75,14 @@
 				// Type safety ensures apiKey and baseUrl are always provided for litellm
 				models = await getLiteLLMModels(options.apiKey, options.baseUrl)
 				break
-<<<<<<< HEAD
 			case "archgw":
 				console.log("[getModels] Fetching ArchGw models...")
 				models = await getArchGwModels(options.baseUrl)
-=======
 			case "ollama":
 				models = await getOllamaModels(options.baseUrl)
 				break
 			case "lmstudio":
 				models = await getLMStudioModels(options.baseUrl)
->>>>>>> 83c19ce2
 				break
 			default: {
 				// Ensures router is exhaustively checked if RouterName is a strict union
