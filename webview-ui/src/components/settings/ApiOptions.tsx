--- conflicted
+++ resolved
@@ -11,9 +11,6 @@
 	glamaDefaultModelId,
 	unboundDefaultModelId,
 	litellmDefaultModelId,
-<<<<<<< HEAD
-	archgwDefaultModelId,
-=======
 	openAiNativeDefaultModelId,
 	anthropicDefaultModelId,
 	claudeCodeDefaultModelId,
@@ -25,7 +22,7 @@
 	chutesDefaultModelId,
 	bedrockDefaultModelId,
 	vertexDefaultModelId,
->>>>>>> 83c19ce2
+	archgwDefaultModelId,
 } from "@roo-code/types"
 
 import { vscode } from "@src/utils/vscode"
@@ -256,17 +253,6 @@
 						field: keyof ProviderSettings
 						default?: string
 					}
-<<<<<<< HEAD
-					break
-				case "archgw":
-					if (!apiConfiguration.archgwModelId) {
-						setApiConfigurationField("archgwModelId", archgwDefaultModelId)
-					}
-					// if (!apiConfiguration.archgwUsePreferences) {
-					// 	setApiConfigurationField("archgwUsePreferences", archgwUsePreferences)
-					// }
-					break
-=======
 				>
 			> = {
 				openrouter: { field: "openRouterModelId", default: openRouterDefaultModelId },
@@ -288,7 +274,7 @@
 				openai: { field: "openAiModelId" },
 				ollama: { field: "ollamaModelId" },
 				lmstudio: { field: "lmStudioModelId" },
->>>>>>> 83c19ce2
+				archgw: { field: "archgwModelId", default: archgwDefaultModelId },
 			}
 
 			const config = PROVIDER_MODEL_CONFIG[value]
@@ -300,19 +286,7 @@
 				)
 			}
 		},
-<<<<<<< HEAD
-		[
-			setApiConfigurationField,
-			apiConfiguration.openRouterModelId,
-			apiConfiguration.glamaModelId,
-			apiConfiguration.unboundModelId,
-			apiConfiguration.requestyModelId,
-			apiConfiguration.litellmModelId,
-			apiConfiguration.archgwModelId,
-		],
-=======
 		[setApiConfigurationField, apiConfiguration],
->>>>>>> 83c19ce2
 	)
 
 	const modelValidationError = useMemo(() => {
